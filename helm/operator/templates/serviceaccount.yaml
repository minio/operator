--- conflicted
+++ resolved
@@ -2,10 +2,4 @@
 kind: ServiceAccount
 metadata:
   name: minio-operator
-<<<<<<< HEAD
-  namespace: {{ .Release.Namespace }}
-  labels: {{- include "minio-operator.labels" . | nindent 4 }}
-=======
-  labels:
-{{ include "minio-operator.labels" . | nindent 4 }}
->>>>>>> ebf25682
+  labels: {{- include "minio-operator.labels" . | nindent 4 }}