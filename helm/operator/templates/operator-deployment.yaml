--- conflicted
+++ resolved
@@ -2,13 +2,7 @@
 kind: Deployment
 metadata:
   name: "minio-operator"
-<<<<<<< HEAD
-  namespace: {{ .Release.Namespace }}
   labels: {{- include "minio-operator.labels" . | nindent 4 }}
-=======
-  labels:
-  {{- include "minio-operator.labels" . | nindent 4 }}
->>>>>>> ebf25682
 spec:
   replicas: {{ .Values.operator.replicaCount }}
   selector:
