--- conflicted
+++ resolved
@@ -1,15 +1,8 @@
 apiVersion: apps/v1
 kind: Deployment
 metadata:
-<<<<<<< HEAD
   name: console
-  namespace: {{ .Release.Namespace }}
   labels: {{- include "minio-operator.labels" . | nindent 4 }}
-=======
-  name: "console"
-  labels:
-  {{- include "minio-operator.labels" . | nindent 4 }}
->>>>>>> ebf25682
 spec:
   replicas: {{ .Values.console.replicaCount }}
   selector:
