--- conflicted
+++ resolved
@@ -83,11 +83,7 @@
 	github.com/xlab/treeprint v1.1.0 // indirect
 	github.com/yusufpapurcu/wmi v1.2.2 // indirect
 	go.starlark.net v0.0.0-20220817180228-f738f5508c12 // indirect
-<<<<<<< HEAD
-	golang.org/x/crypto v0.5.0 // indirect
-=======
 	golang.org/x/crypto v0.6.0 // indirect
->>>>>>> f6c9c8ba
 	golang.org/x/mod v0.7.0 // indirect
 	golang.org/x/net v0.7.0 // indirect
 	golang.org/x/oauth2 v0.5.0 // indirect
@@ -104,11 +100,7 @@
 	gopkg.in/yaml.v2 v2.4.0 // indirect
 	gopkg.in/yaml.v3 v3.0.1 // indirect
 	k8s.io/kube-openapi v0.0.0-20230123231816-1cb3ae25d79a // indirect
-<<<<<<< HEAD
-	k8s.io/utils v0.0.0-20221128185143-99ec85e7a448 // indirect
-=======
 	k8s.io/utils v0.0.0-20230220204549-a5ecb0141aa5 // indirect
->>>>>>> f6c9c8ba
 	sigs.k8s.io/json v0.0.0-20220713155537-f223a00ba0e2 // indirect
 	sigs.k8s.io/structured-merge-diff/v4 v4.2.3 // indirect
 )