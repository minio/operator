// This file is part of MinIO Operator
// Copyright (C) 2020, MinIO, Inc.
//
// This code is free software: you can redistribute it and/or modify
// it under the terms of the GNU Affero General Public License, version 3,
// as published by the Free Software Foundation.
//
// This program is distributed in the hope that it will be useful,
// but WITHOUT ANY WARRANTY; without even the implied warranty of
// MERCHANTABILITY or FITNESS FOR A PARTICULAR PURPOSE. See the
// GNU Affero General Public License for more details.
//
// You should have received a copy of the GNU Affero General Public License, version 3,
// along with this program.  If not, see <http://www.gnu.org/licenses/>

package helpers

import (
	"bytes"
	"context"
	"io"
	"os"
	"os/exec"
	"regexp"
	"strconv"
	"strings"

	"k8s.io/client-go/dynamic"

	"github.com/dustin/go-humanize"
	"github.com/manifoldco/promptui"
	operatorv1 "github.com/minio/operator/pkg/client/clientset/versioned"
	"github.com/spf13/cobra"
	apiextension "k8s.io/apiextensions-apiserver/pkg/client/clientset/clientset"
	"k8s.io/apimachinery/pkg/api/resource"
	"k8s.io/apimachinery/pkg/runtime"
	"sigs.k8s.io/yaml"

	miniov2 "github.com/minio/operator/pkg/apis/minio.min.io/v2"
	table "github.com/olekukonko/tablewriter"
	"github.com/pkg/errors"
	"k8s.io/client-go/kubernetes"
	"k8s.io/client-go/tools/clientcmd"
)

var (
	validTenantName = regexp.MustCompile(`^[a-z0-9][a-z0-9\.\-]{1,61}[a-z0-9]$`)
	ipAddress       = regexp.MustCompile(`^(\d+\.){3}\d+$`)
)

// CheckValidTenantName validates if input tenantname complies with expected restrictions.
func CheckValidTenantName(tenantName string) error {
	if strings.TrimSpace(tenantName) == "" {
		return errors.New("Tenant name cannot be empty")
	}
	if len(tenantName) > 63 {
		return errors.New("Tenant name cannot be longer than 63 characters")
	}
	if ipAddress.MatchString(tenantName) {
		return errors.New("Tenant name cannot be an ip address")
	}
	if strings.Contains(tenantName, "..") || strings.Contains(tenantName, ".-") || strings.Contains(tenantName, "-.") {
		return errors.New("Tenant name contains invalid characters")
	}
	if !validTenantName.MatchString(tenantName) {
		return errors.New("Tenant name contains invalid characters")
	}
	return nil
}

// GetKubeClient provides k8s client for kubeconfig
func GetKubeClient(path string) (*kubernetes.Clientset, error) {
	loadingRules := clientcmd.NewDefaultClientConfigLoadingRules()
	if path != "" {
		loadingRules.ExplicitPath = path
	}
	configOverrides := &clientcmd.ConfigOverrides{}
	kubeConfig := clientcmd.NewNonInteractiveDeferredLoadingClientConfig(loadingRules, configOverrides)
	config, err := kubeConfig.ClientConfig()
	if err != nil {
		return nil, err
	}

	kubeClientset, err := kubernetes.NewForConfig(config)
	if err != nil {
		return nil, err
	}
	return kubeClientset, nil
}

// GetKubeExtensionClient provides k8s client for CRDs
func GetKubeExtensionClient(path string) (*apiextension.Clientset, error) {
	loadingRules := clientcmd.NewDefaultClientConfigLoadingRules()
	if path != "" {
		loadingRules.ExplicitPath = path
	}
	configOverrides := &clientcmd.ConfigOverrides{}
	kubeConfig := clientcmd.NewNonInteractiveDeferredLoadingClientConfig(loadingRules, configOverrides)

	config, err := kubeConfig.ClientConfig()
	if err != nil {
		return nil, err
	}

	extClient, err := apiextension.NewForConfig(config)
	if err != nil {
		return nil, err
	}

	return extClient, nil
}

// GetKubeDynamicClient provides k8s client for CRDs
func GetKubeDynamicClient(path string) (dynamic.Interface, error) {
	loadingRules := clientcmd.NewDefaultClientConfigLoadingRules()
	if path != "" {
		loadingRules.ExplicitPath = path
	}
	configOverrides := &clientcmd.ConfigOverrides{}
	kubeConfig := clientcmd.NewNonInteractiveDeferredLoadingClientConfig(loadingRules, configOverrides)

	config, err := kubeConfig.ClientConfig()
	if err != nil {
		return nil, err
	}

	return dynamic.NewForConfig(config)
}

// GetKubeOperatorClient provides k8s client for operator
func GetKubeOperatorClient(path string) (*operatorv1.Clientset, error) {
	loadingRules := clientcmd.NewDefaultClientConfigLoadingRules()
	if path != "" {
		loadingRules.ExplicitPath = path
	}
	configOverrides := &clientcmd.ConfigOverrides{}
	kubeConfig := clientcmd.NewNonInteractiveDeferredLoadingClientConfig(loadingRules, configOverrides)

	config, err := kubeConfig.ClientConfig()
	if err != nil {
		return nil, err
	}

	kubeClientset, err := operatorv1.NewForConfig(config)
	if err != nil {
		return nil, err
	}
	return kubeClientset, nil
}

// ExecKubectl executes the given command using `kubectl`
func ExecKubectl(ctx context.Context, args ...string) ([]byte, error) {
	var stdout, stderr, combined bytes.Buffer

	cmd := exec.CommandContext(ctx, "kubectl", args...)
	cmd.Stdout = io.MultiWriter(&stdout, &combined)
	cmd.Stderr = io.MultiWriter(&stderr, &combined)
	if err := cmd.Run(); err != nil {
		return nil, errors.Errorf("kubectl command failed (%s). output=%s", err, combined.String())
	}
	return stdout.Bytes(), nil
}

// ServiceName returns the secret name for current tenant
func ServiceName(tenant string) string {
	return tenant + DefaultServiceNameSuffix
}

// VolumesPerServer returns volumes per server
// Volumes has total number of volumes in the tenant.
// volume per server is total volumes / total servers.
// we validate during input to ensure that volumes is a
// multiple of servers.
func VolumesPerServer(volumes, servers int32) int32 {
	return volumes / servers
}

// CapacityPerVolume returns capacity per volume
// capacity has total raw capacity required in MinIO tenant.
// divide total capacity by total drives to extract capacity per
// volume.
func CapacityPerVolume(capacity string, volumes int32) (*resource.Quantity, error) {
	totalQuantity, err := resource.ParseQuantity(capacity)
	if err != nil {
		return nil, err
	}
	return resource.NewQuantity(totalQuantity.Value()/int64(volumes), totalQuantity.Format), nil
}

// TotalCapacity returns total capacity of a given tenant
func TotalCapacity(tenant miniov2.Tenant) string {
	var totalBytes int64
	for _, z := range tenant.Spec.Pools {
		pvcBytes, _ := z.VolumeClaimTemplate.Spec.Resources.Requests.Storage().AsInt64()
		totalBytes = totalBytes + (pvcBytes * int64(z.Servers) * int64(z.VolumesPerServer))
	}
	return humanize.IBytes(uint64(totalBytes))
}

// ToYaml takes a slice of values, and returns corresponding YAML
// representation as a string slice
func ToYaml(objs []runtime.Object) ([]string, error) {
	manifests := make([]string, len(objs))
	for i, obj := range objs {
		o, err := yaml.Marshal(obj)
		if err != nil {
			return []string{}, err
		}
		manifests[i] = string(o)
	}

	return manifests, nil
}

// GetTable returns a formatted instance of the table
func GetTable() *table.Table {
	t := table.NewWriter(os.Stdout)
	t.SetAutoWrapText(false)
	t.SetAutoFormatHeaders(true)
	t.SetHeaderAlignment(table.ALIGN_LEFT)
	t.SetAlignment(table.ALIGN_LEFT)
	t.SetCenterSeparator("")
	t.SetColumnSeparator("")
	t.SetRowSeparator("")
	t.SetHeaderLine(false)
	t.SetBorder(false)
	t.SetTablePadding("\t")
	t.SetNoWhiteSpace(true)
	return t
}

// DisableHelp disables the help command
func DisableHelp(cmd *cobra.Command) *cobra.Command {
	cmd.SetHelpCommand(&cobra.Command{
		Use:    "no-help",
		Hidden: true,
	})
	return cmd
}

// Ask user for Y/N input. Return true if response is "y"
func Ask(label string) bool {
	prompt := promptui.Prompt{
		Label:     label,
		IsConfirm: true,
		Default:   "n",
	}
	_, err := prompt.Run()
	return err == nil
}

<<<<<<< HEAD
// Ask user for number input."
=======
// AskNumber prompt user for number input
>>>>>>> 9d5ec4f9
func AskNumber(label string, validate func(int) error) int {
	prompt := promptui.Prompt{
		Label: label,
		Validate: func(input string) error {
			value, err := strconv.Atoi(input)
			if err != nil {
<<<<<<< HEAD
				return nil
			}
			if validate != nil {
				return validate(value)
			} else {
				return nil
			}
=======
				return err
			}
			if validate != nil {
				return validate(value)
			}
			return nil
>>>>>>> 9d5ec4f9
		},
	}
	result, err := prompt.Run()
	if err == promptui.ErrInterrupt {
		os.Exit(-1)
	}
	r, _ := strconv.Atoi(result)
	return r
}

// AskQuestion user for generic input."
func AskQuestion(label string, validate func(string) error) string {
	prompt := promptui.Prompt{
		Label: label,
		Validate: func(input string) error {
			if validate != nil {
				return validate(input)
<<<<<<< HEAD
			} else {
				return nil
			}
=======
			}
			return nil
>>>>>>> 9d5ec4f9
		},
	}
	result, err := prompt.Run()
	if err == promptui.ErrInterrupt {
		os.Exit(-1)
	}
	return result
}<|MERGE_RESOLUTION|>--- conflicted
+++ resolved
@@ -249,33 +249,19 @@
 	return err == nil
 }
 
-<<<<<<< HEAD
-// Ask user for number input."
-=======
 // AskNumber prompt user for number input
->>>>>>> 9d5ec4f9
 func AskNumber(label string, validate func(int) error) int {
 	prompt := promptui.Prompt{
 		Label: label,
 		Validate: func(input string) error {
 			value, err := strconv.Atoi(input)
 			if err != nil {
-<<<<<<< HEAD
-				return nil
-			}
-			if validate != nil {
-				return validate(value)
-			} else {
-				return nil
-			}
-=======
 				return err
 			}
 			if validate != nil {
 				return validate(value)
 			}
 			return nil
->>>>>>> 9d5ec4f9
 		},
 	}
 	result, err := prompt.Run()
@@ -293,14 +279,8 @@
 		Validate: func(input string) error {
 			if validate != nil {
 				return validate(input)
-<<<<<<< HEAD
-			} else {
-				return nil
-			}
-=======
 			}
 			return nil
->>>>>>> 9d5ec4f9
 		},
 	}
 	result, err := prompt.Run()
