// This file is part of MinIO Console Server
// Copyright (c) 2020 MinIO, Inc.
//
// This program is free software: you can redistribute it and/or modify
// it under the terms of the GNU Affero General Public License as published by
// the Free Software Foundation, either version 3 of the License, or
// (at your option) any later version.
//
// This program is distributed in the hope that it will be useful,
// but WITHOUT ANY WARRANTY; without even the implied warranty of
// MERCHANTABILITY or FITNESS FOR A PARTICULAR PURPOSE.  See the
// GNU Affero General Public License for more details.
//
// You should have received a copy of the GNU Affero General Public License
// along with this program.  If not, see <http://www.gnu.org/licenses/>.

package cluster

import (
	"bytes"
	"context"
	"fmt"
	"net/http"
	"strconv"
	"strings"

<<<<<<< HEAD
	apiextensionsv1 "k8s.io/apiextensions-apiserver/pkg/apis/apiextensions/v1"
	v1 "k8s.io/apiextensions-apiserver/pkg/apis/apiextensions/v1"

	miniov1 "github.com/minio/operator/pkg/apis/minio.min.io/v1"
	"github.com/minio/operator/pkg/apis/sts.min.io/v1beta1"
	"k8s.io/apimachinery/pkg/apis/meta/v1/unstructured"
	"k8s.io/apimachinery/pkg/runtime"

=======
>>>>>>> e1da24b7
	"github.com/minio/operator/pkg/resources/statefulsets"
	iampolicy "github.com/minio/pkg/iam/policy"

	"github.com/gorilla/mux"
	miniov2 "github.com/minio/operator/pkg/apis/minio.min.io/v2"
	xhttp "github.com/minio/operator/pkg/internal"
	"github.com/minio/operator/pkg/resources/services"
	k8serrors "k8s.io/apimachinery/pkg/api/errors"
	metav1 "k8s.io/apimachinery/pkg/apis/meta/v1"

	"k8s.io/klog/v2"
)

// Supported remote envs
const (
	envMinIOArgs          = "MINIO_ARGS"
	envMinIOServiceTarget = "MINIO_DNS_WEBHOOK_ENDPOINT"
	updatePath            = "/tmp" + miniov2.WebhookAPIUpdate + slashSeparator
)

const contextLogKey = contextKeyType("operatorlog")

// BucketSrvHandler - POST /webhook/v1/bucketsrv/{namespace}/{name}?bucket={bucket}
func (c *Controller) BucketSrvHandler(w http.ResponseWriter, r *http.Request) {
	vars := mux.Vars(r)
	v := r.URL.Query()

	namespace := vars["namespace"]
	bucket := vars["bucket"]
	name := vars["name"]
	deleteBucket := v.Get("delete")

	secret, err := c.kubeClientSet.CoreV1().Secrets(namespace).Get(r.Context(),
		miniov2.WebhookSecret, metav1.GetOptions{})
	if err != nil {
		http.Error(w, err.Error(), http.StatusForbidden)
		return
	}
	if err = c.validateRequest(r, secret); err != nil {
		http.Error(w, err.Error(), http.StatusForbidden)
		return
	}

	ok, err := strconv.ParseBool(deleteBucket)
	if err != nil {
		http.Error(w, err.Error(), http.StatusForbidden)
		return
	}
	if ok {
		if err = c.kubeClientSet.CoreV1().Services(namespace).Delete(r.Context(), bucket, metav1.DeleteOptions{}); err != nil {
			klog.Errorf("failed to delete service:%s for tenant:%s/%s, err:%s", name, namespace, name, err)
			http.Error(w, err.Error(), http.StatusBadRequest)
			return
		}
		return
	}

	// Find the tenant
	tenant, err := c.minioClientSet.MinioV2().Tenants(namespace).Get(r.Context(), name, metav1.GetOptions{})
	if err != nil {
		klog.Errorf("Unable to lookup tenant:%s/%s for the bucket:%s request. err:%s", namespace, name, bucket, err)
		http.Error(w, err.Error(), http.StatusBadRequest)
		return
	}

	tenant.EnsureDefaults()

	// Validate the MinIO Tenant
	if err = tenant.Validate(); err != nil {
		http.Error(w, err.Error(), http.StatusForbidden)
		return
	}
	ok, error := validateBucketName(bucket)
	if !ok {
		http.Error(w, error.Error(), http.StatusBadRequest)
		return
	}
	// Create the service for the bucket name
	service := services.ServiceForBucket(tenant, bucket)
	_, err = c.kubeClientSet.CoreV1().Services(namespace).Create(r.Context(), service, metav1.CreateOptions{})
	if err != nil && k8serrors.IsAlreadyExists(err) {
		klog.Infof("Bucket:%s already exists for tenant:%s/%s err:%s ", bucket, namespace, name, err)
		// This might be a previously failed bucket creation. The service is expected to the be the same as the one
		// already in place so clear the error.
		err = nil
	}
	if err != nil {
		klog.Errorf("Unable to create service for tenant:%s/%s for the bucket:%s request. err:%s", namespace, name, bucket, err)
		http.Error(w, err.Error(), http.StatusBadRequest)
		return
	}
}

func validateBucketName(bucket string) (bool, error) {
	// Additional check on top of existing checks done by minio due to limitation of service creation in k8s
	if strings.Contains(bucket, ".") {
		return false, fmt.Errorf("invalid bucket name: . in bucket name: %s", bucket)
	}
	return true, nil
}

// GetenvHandler - GET /webhook/v1/getenv/{namespace}/{name}?key={env}
func (c *Controller) GetenvHandler(w http.ResponseWriter, r *http.Request) {
	vars := mux.Vars(r)
	namespace := vars["namespace"]
	name := vars["name"]
	key := vars["key"]

	secret, err := c.kubeClientSet.CoreV1().Secrets(namespace).Get(r.Context(),
		miniov2.WebhookSecret, metav1.GetOptions{})
	if err != nil {
		http.Error(w, err.Error(), http.StatusForbidden)
		return
	}

	if err = c.validateRequest(r, secret); err != nil {
		http.Error(w, err.Error(), http.StatusForbidden)
		return
	}

	// Get the Tenant resource with this namespace/name
	tenant, err := c.minioClientSet.MinioV2().Tenants(namespace).Get(context.Background(), name, metav1.GetOptions{})
	if err != nil {
		if k8serrors.IsNotFound(err) {
			// The Tenant resource may no longer exist, in which case we stop processing.
			http.Error(w, fmt.Sprintf("Tenant '%s' in work queue no longer exists", key), http.StatusNotFound)
			return
		}
		http.Error(w, err.Error(), http.StatusForbidden)
		return
	}

	tenant.EnsureDefaults()

	// Validate the MinIO Tenant
	if err = tenant.Validate(); err != nil {
		http.Error(w, err.Error(), http.StatusForbidden)
		return
	}
	// correct all statefulset names by loading them, this will fix their name on the tenant pool names
	_, err = c.getAllSSForTenant(tenant)
	if err != nil {
		http.Error(w, err.Error(), http.StatusForbidden)
		return
	}

	switch key {
	case envMinIOArgs:
		args := strings.Join(statefulsets.GetContainerArgs(tenant, c.hostsTemplate), " ")
		klog.Infof("%s value is %s", key, args)

		_, _ = w.Write([]byte(args))
		w.(http.Flusher).Flush()
	case envMinIOServiceTarget:
		schema := "https"
		if !isOperatorTLS() {
			schema = "http"
		}
		target := fmt.Sprintf("%s://%s:%s%s/%s/%s",
			schema,
			fmt.Sprintf("operator.%s.svc.%s",
				miniov2.GetNSFromFile(),
				miniov2.GetClusterDomain()),
			miniov2.WebhookDefaultPort,
			miniov2.WebhookAPIBucketService,
			tenant.Namespace,
			tenant.Name)
		klog.Infof("%s value is %s", key, target)

		_, _ = w.Write([]byte(target))
	default:
		http.Error(w, fmt.Sprintf("%s env key is not supported yet", key), http.StatusBadRequest)
		return
	}
<<<<<<< HEAD
}

// CRDConversionHandler - POST /webhook/v1/crd-conversion
func (c *Controller) CRDConversionHandler(w http.ResponseWriter, r *http.Request) {
	dec := json.NewDecoder(r.Body)

	var req v1.ConversionReview

	if err := dec.Decode(&req); err != nil {
		log.Println(err)
		http.Error(w, err.Error(), http.StatusInternalServerError)
		return
	}

	for _, obj := range req.Request.Objects {

		cr := unstructured.Unstructured{}
		if err := cr.UnmarshalJSON(obj.Raw); err != nil {
			log.Println(err)
			w.WriteHeader(500)
			req.Response.Result.Status = metav1.StatusFailure
			rawResp, _ := json.Marshal(req)
			if _, err = w.Write(rawResp); err != nil {
				log.Println(err)
			}
			return
		}

		switch cr.GetObjectKind().GroupVersionKind().Version {
		case "v1":

			// cast to v1
			// tenantV1 := obj.Object.(*miniov1.Tenant)
			tenantV1 := miniov1.Tenant{}

			// convert the runtime.Object to unstructured.Unstructured
			err := runtime.DefaultUnstructuredConverter.FromUnstructured(cr.Object, &tenantV1)
			if err != nil {
				log.Println(err)
				w.WriteHeader(500)
				req.Response.Result.Status = metav1.StatusFailure
				rawResp, _ := json.Marshal(req)
				if _, err = w.Write(rawResp); err != nil {
					log.Println(err)
				}
				return
			}

			switch req.Request.DesiredAPIVersion {
			case "minio.min.io/v1":
				req.Response.ConvertedObjects = append(req.Response.ConvertedObjects, runtime.RawExtension{Object: &tenantV1})
			case "minio.min.io/v2":
				tenantV2 := miniov2.Tenant{}
				// convert to v2
				if err := tenantV1.ConvertTo(&tenantV2); err != nil {
					log.Println(err)
					w.WriteHeader(500)
					req.Response.Result.Status = metav1.StatusFailure
					rawResp, _ := json.Marshal(req)
					if _, err = w.Write(rawResp); err != nil {
						log.Println(err)
					}
					return
				}
				req.Response.ConvertedObjects = append(req.Response.ConvertedObjects, runtime.RawExtension{Object: &tenantV2})
			}
		case "v2":
			// cast to v2
			tenantV2 := miniov2.Tenant{}

			// convert the runtime.Object to unstructured.Unstructured
			err := runtime.DefaultUnstructuredConverter.FromUnstructured(cr.Object, &tenantV2)
			if err != nil {
				log.Println(err)
				w.WriteHeader(500)
				req.Response.Result.Status = metav1.StatusFailure
				rawResp, _ := json.Marshal(req)
				if _, err = w.Write(rawResp); err != nil {
					log.Println(err)
				}
				return
			}

			switch req.Request.DesiredAPIVersion {
			case "minio.min.io/v1":
				// convert to v1
				var tenantV1 miniov1.Tenant
				if err := tenantV1.ConvertFrom(&tenantV2); err != nil {
					log.Println(err)
					w.WriteHeader(500)
					req.Response.Result.Status = metav1.StatusFailure
					rawResp, _ := json.Marshal(req)
					if _, err = w.Write(rawResp); err != nil {
						log.Println(err)
					}
					return
				}
				req.Response.ConvertedObjects = append(req.Response.ConvertedObjects, runtime.RawExtension{Object: &tenantV1})
			case "minio.min.io/v2":
				req.Response.ConvertedObjects = append(req.Response.ConvertedObjects, runtime.RawExtension{Object: &tenantV2})
			}
		}
	}
	// prepare to reply
	req.Response.UID = req.Request.UID
	req.Response.Result.Status = metav1.StatusSuccess
	req.Request = &apiextensionsv1.ConversionRequest{}

	rawResp, _ := json.Marshal(req)
	if _, err := w.Write(rawResp); err != nil {
		log.Println(err)
	}
}

// AssumeRoleWithWebIdentityHandler - POST /sts/{tenantNamespace}
// AssumeRoleWithWebIdentity - implementation of AWS STS API.
// Authenticates a Kubernetes Service accounts using a JWT Token
// Evalues a PolicyBinding CRD as Mapping of the Minio Policies that the ServiceAccount can assume on a minio tenant
// Eg:-
// $ curl -k -X POST https://operator:9443/sts/{tenantNamespace} -d "Action=AssumeRoleWithWebIdentity&WebIdentityToken=<jwt>" -H "Content-Type: application/x-www-form-urlencoded"
func (c *Controller) AssumeRoleWithWebIdentityHandler(w http.ResponseWriter, r *http.Request) {
	routerVars := mux.Vars(r)
	tenantNamespace := ""
	tenantNamespace, err := xhttp.UnescapeQueryPath(routerVars["tenantNamespace"])

	reqInfo := ReqInfo{
		RequestID:       w.Header().Get(AmzRequestID),
		RemoteHost:      xhttp.GetSourceIPFromHeaders(r),
		Host:            r.Host,
		UserAgent:       r.UserAgent(),
		API:             webIdentity,
		TenantNamespace: tenantNamespace,
	}

	ctx := context.WithValue(r.Context(), contextLogKey, &reqInfo)

	if err != nil {
		writeSTSErrorResponse(ctx, w, true, ErrSTSInvalidParameterValue, fmt.Errorf("tenant namespace is missing"))
	}

	// Parse the incoming form data.
	if err := xhttp.ParseForm(r); err != nil {
		writeSTSErrorResponse(ctx, w, true, ErrSTSInvalidParameterValue, err)
		return
	}

	if r.Form.Get(stsVersion) != stsAPIVersion {
		err := fmt.Errorf("invalid STS API version %s, expecting %s", r.Form.Get("Version"), stsAPIVersion)
		writeSTSErrorResponse(ctx, w, true, ErrSTSMissingParameter, err)
		return
	}

	action := r.Form.Get(stsAction)
	switch action {
	// For now we only do WebIdentity, leaving it in case we want to implement certificate authentication
	case webIdentity:
	default:
		writeSTSErrorResponse(ctx, w, true, ErrSTSInvalidParameterValue, fmt.Errorf("unsupported action %s", action))
		return
	}

	token := strings.TrimSpace(r.Form.Get(stsWebIdentityToken))

	if token == "" {
		writeSTSErrorResponse(ctx, w, true, ErrSTSMissingParameter, fmt.Errorf("missing %s", stsWebIdentityToken))
		return
	}

	// roleArn is ignored
	// roleArn := strings.TrimSpace(r.Form.Get(stsRoleArn))

	// VALIDATE JWT
	accessToken := r.Form.Get(stsWebIdentityToken)

	saAuthResult, err := c.ValidateServiceAccountJWT(&ctx, accessToken)
	if err != nil {
		writeSTSErrorResponse(ctx, w, true, ErrSTSInvalidIdentityToken, err)
		return
	}

	if !saAuthResult.Status.Authenticated {
		writeSTSErrorResponse(ctx, w, true, ErrSTSAccessDenied, fmt.Errorf("access denied: Invalid Token"))
		return
	}
	pbs, err := c.minioClientSet.StsV1beta1().PolicyBindings(tenantNamespace).List(ctx, metav1.ListOptions{})
	if err != nil {
		writeSTSErrorResponse(ctx, w, true, ErrSTSInternalError, fmt.Errorf("error obtaining PolicyBindings: %s", err))
		return
	}

	chunks := strings.Split(strings.Replace(saAuthResult.Status.User.Username, "system:serviceaccount:", "", -1), ":")
	// saNamespace Service account Namespace
	saNamespace := chunks[0]
	// saName service account username
	saName := chunks[1]
	// Authorized PolicyBindings for the Service Account
	// Need to optimize it with a Cache (probably)
	policyBindings := []v1beta1.PolicyBinding{}
	for _, pb := range pbs.Items {
		if pb.Spec.Application.Namespace == saNamespace && pb.Spec.Application.ServiceAccount == saName {
			policyBindings = append(policyBindings, pb)
		}
	}

	if len(policyBindings) == 0 {
		writeSTSErrorResponse(ctx, w, true, ErrSTSAccessDenied, fmt.Errorf("service Account '%s' is not granted to AssumeRole in any Tenant", saAuthResult.Status.User.Username))
		return
	}

	tenants, err := c.minioClientSet.MinioV2().Tenants(tenantNamespace).List(ctx, metav1.ListOptions{})
	if err != nil || len(tenants.Items) == 0 {
		writeSTSErrorResponse(ctx, w, true, ErrSTSInvalidParameterValue, fmt.Errorf("no Tenants available in the namespace '%s'", tenantNamespace))
		return
	}

	// Only one tenant is allowed in a single namespace, gathering the first tenant in the list
	tenant := tenants.Items[0]

	// Session Policy
	sessionPolicyStr := r.Form.Get(stsPolicy)
	// The plain text that you use for both inline and managed session
	// policies shouldn't exceed 2048 characters.
	if len(sessionPolicyStr) > 2048 {
		writeSTSErrorResponse(ctx, w, true, ErrSTSPackedPolicyTooLarge, fmt.Errorf("session policy should not exceed 2048 characters"))
		return
	}

	if len(sessionPolicyStr) > 0 {
		sessionPolicy, err := iampolicy.ParseConfig(bytes.NewReader([]byte(sessionPolicyStr)))
		if err != nil {
			writeSTSErrorResponse(ctx, w, true, ErrSTSMalformedPolicyDocument, err)
			return
		}

		// Version in policy must not be empty
		if sessionPolicy.Version == "" {
			writeSTSErrorResponse(ctx, w, true, ErrSTSInvalidParameterValue, fmt.Errorf("invalid session policy version"))
			return
		}
	}

	durationStr := r.Form.Get(stsDurationSeconds)
	duration, err := strconv.Atoi(durationStr)
	if err != nil {
		writeSTSErrorResponse(ctx, w, true, ErrSTSInvalidParameterValue, fmt.Errorf("invalid token expiry"))
	}

	if duration < 900 || duration > 31536000 {
		writeSTSErrorResponse(ctx, w, true, ErrSTSInvalidParameterValue, fmt.Errorf("invalid token expiry: min 900s, max 31536000s"))
	}

	stsCredentials, err := AssumeRole(ctx, c, &tenant, sessionPolicyStr, duration)
	if err != nil {
		writeSTSErrorResponse(ctx, w, true, ErrSTSInternalError, err)
	}

	assumeRoleResponse := &AssumeRoleWithWebIdentityResponse{
		Result: WebIdentityResult{
			Credentials: Credentials{
				AccessKey:    stsCredentials.AccessKeyID,
				SecretKey:    stsCredentials.SecretAccessKey,
				SessionToken: stsCredentials.SessionToken,
			},
		},
	}

	assumeRoleResponse.ResponseMetadata.RequestID = w.Header().Get(AmzRequestID)
	writeSuccessResponseXML(w, xhttp.EncodeResponse(assumeRoleResponse))
=======
>>>>>>> e1da24b7
}<|MERGE_RESOLUTION|>--- conflicted
+++ resolved
@@ -24,17 +24,7 @@
 	"strconv"
 	"strings"
 
-<<<<<<< HEAD
-	apiextensionsv1 "k8s.io/apiextensions-apiserver/pkg/apis/apiextensions/v1"
-	v1 "k8s.io/apiextensions-apiserver/pkg/apis/apiextensions/v1"
-
-	miniov1 "github.com/minio/operator/pkg/apis/minio.min.io/v1"
 	"github.com/minio/operator/pkg/apis/sts.min.io/v1beta1"
-	"k8s.io/apimachinery/pkg/apis/meta/v1/unstructured"
-	"k8s.io/apimachinery/pkg/runtime"
-
-=======
->>>>>>> e1da24b7
 	"github.com/minio/operator/pkg/resources/statefulsets"
 	iampolicy "github.com/minio/pkg/iam/policy"
 
@@ -208,119 +198,6 @@
 	default:
 		http.Error(w, fmt.Sprintf("%s env key is not supported yet", key), http.StatusBadRequest)
 		return
-	}
-<<<<<<< HEAD
-}
-
-// CRDConversionHandler - POST /webhook/v1/crd-conversion
-func (c *Controller) CRDConversionHandler(w http.ResponseWriter, r *http.Request) {
-	dec := json.NewDecoder(r.Body)
-
-	var req v1.ConversionReview
-
-	if err := dec.Decode(&req); err != nil {
-		log.Println(err)
-		http.Error(w, err.Error(), http.StatusInternalServerError)
-		return
-	}
-
-	for _, obj := range req.Request.Objects {
-
-		cr := unstructured.Unstructured{}
-		if err := cr.UnmarshalJSON(obj.Raw); err != nil {
-			log.Println(err)
-			w.WriteHeader(500)
-			req.Response.Result.Status = metav1.StatusFailure
-			rawResp, _ := json.Marshal(req)
-			if _, err = w.Write(rawResp); err != nil {
-				log.Println(err)
-			}
-			return
-		}
-
-		switch cr.GetObjectKind().GroupVersionKind().Version {
-		case "v1":
-
-			// cast to v1
-			// tenantV1 := obj.Object.(*miniov1.Tenant)
-			tenantV1 := miniov1.Tenant{}
-
-			// convert the runtime.Object to unstructured.Unstructured
-			err := runtime.DefaultUnstructuredConverter.FromUnstructured(cr.Object, &tenantV1)
-			if err != nil {
-				log.Println(err)
-				w.WriteHeader(500)
-				req.Response.Result.Status = metav1.StatusFailure
-				rawResp, _ := json.Marshal(req)
-				if _, err = w.Write(rawResp); err != nil {
-					log.Println(err)
-				}
-				return
-			}
-
-			switch req.Request.DesiredAPIVersion {
-			case "minio.min.io/v1":
-				req.Response.ConvertedObjects = append(req.Response.ConvertedObjects, runtime.RawExtension{Object: &tenantV1})
-			case "minio.min.io/v2":
-				tenantV2 := miniov2.Tenant{}
-				// convert to v2
-				if err := tenantV1.ConvertTo(&tenantV2); err != nil {
-					log.Println(err)
-					w.WriteHeader(500)
-					req.Response.Result.Status = metav1.StatusFailure
-					rawResp, _ := json.Marshal(req)
-					if _, err = w.Write(rawResp); err != nil {
-						log.Println(err)
-					}
-					return
-				}
-				req.Response.ConvertedObjects = append(req.Response.ConvertedObjects, runtime.RawExtension{Object: &tenantV2})
-			}
-		case "v2":
-			// cast to v2
-			tenantV2 := miniov2.Tenant{}
-
-			// convert the runtime.Object to unstructured.Unstructured
-			err := runtime.DefaultUnstructuredConverter.FromUnstructured(cr.Object, &tenantV2)
-			if err != nil {
-				log.Println(err)
-				w.WriteHeader(500)
-				req.Response.Result.Status = metav1.StatusFailure
-				rawResp, _ := json.Marshal(req)
-				if _, err = w.Write(rawResp); err != nil {
-					log.Println(err)
-				}
-				return
-			}
-
-			switch req.Request.DesiredAPIVersion {
-			case "minio.min.io/v1":
-				// convert to v1
-				var tenantV1 miniov1.Tenant
-				if err := tenantV1.ConvertFrom(&tenantV2); err != nil {
-					log.Println(err)
-					w.WriteHeader(500)
-					req.Response.Result.Status = metav1.StatusFailure
-					rawResp, _ := json.Marshal(req)
-					if _, err = w.Write(rawResp); err != nil {
-						log.Println(err)
-					}
-					return
-				}
-				req.Response.ConvertedObjects = append(req.Response.ConvertedObjects, runtime.RawExtension{Object: &tenantV1})
-			case "minio.min.io/v2":
-				req.Response.ConvertedObjects = append(req.Response.ConvertedObjects, runtime.RawExtension{Object: &tenantV2})
-			}
-		}
-	}
-	// prepare to reply
-	req.Response.UID = req.Request.UID
-	req.Response.Result.Status = metav1.StatusSuccess
-	req.Request = &apiextensionsv1.ConversionRequest{}
-
-	rawResp, _ := json.Marshal(req)
-	if _, err := w.Write(rawResp); err != nil {
-		log.Println(err)
 	}
 }
 
@@ -478,6 +355,4 @@
 
 	assumeRoleResponse.ResponseMetadata.RequestID = w.Header().Get(AmzRequestID)
 	writeSuccessResponseXML(w, xhttp.EncodeResponse(assumeRoleResponse))
-=======
->>>>>>> e1da24b7
 }