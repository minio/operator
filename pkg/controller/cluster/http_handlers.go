// This file is part of MinIO Console Server
// Copyright (c) 2020 MinIO, Inc.
//
// This program is free software: you can redistribute it and/or modify
// it under the terms of the GNU Affero General Public License as published by
// the Free Software Foundation, either version 3 of the License, or
// (at your option) any later version.
//
// This program is distributed in the hope that it will be useful,
// but WITHOUT ANY WARRANTY; without even the implied warranty of
// MERCHANTABILITY or FITNESS FOR A PARTICULAR PURPOSE.  See the
// GNU Affero General Public License for more details.
//
// You should have received a copy of the GNU Affero General Public License
// along with this program.  If not, see <http://www.gnu.org/licenses/>.

package cluster

import (
<<<<<<< HEAD
	"bytes"
	"context"
=======
>>>>>>> 86e89650
	"fmt"
	"net/http"
	"strconv"
	"strings"

<<<<<<< HEAD
	"github.com/minio/operator/pkg/apis/sts.min.io/v1beta1"
	"github.com/minio/operator/pkg/resources/statefulsets"
	iampolicy "github.com/minio/pkg/iam/policy"

=======
>>>>>>> 86e89650
	"github.com/gorilla/mux"
	miniov2 "github.com/minio/operator/pkg/apis/minio.min.io/v2"
	xhttp "github.com/minio/operator/pkg/internal"
	"github.com/minio/operator/pkg/resources/services"
	k8serrors "k8s.io/apimachinery/pkg/api/errors"
	metav1 "k8s.io/apimachinery/pkg/apis/meta/v1"

	"k8s.io/klog/v2"
)

// Supported remote envs
const (
	envMinIOArgs          = "MINIO_ARGS"
	envMinIOServiceTarget = "MINIO_DNS_WEBHOOK_ENDPOINT"
	updatePath            = "/tmp" + miniov2.WebhookAPIUpdate + slashSeparator
)

const contextLogKey = contextKeyType("operatorlog")

// BucketSrvHandler - POST /webhook/v1/bucketsrv/{namespace}/{name}?bucket={bucket}
func (c *Controller) BucketSrvHandler(w http.ResponseWriter, r *http.Request) {
	vars := mux.Vars(r)
	v := r.URL.Query()

	namespace := vars["namespace"]
	bucket := vars["bucket"]
	name := vars["name"]
	deleteBucket := v.Get("delete")

	secret, err := c.kubeClientSet.CoreV1().Secrets(namespace).Get(r.Context(),
		miniov2.WebhookSecret, metav1.GetOptions{})
	if err != nil {
		http.Error(w, err.Error(), http.StatusForbidden)
		return
	}
	if err = c.validateRequest(r, secret); err != nil {
		http.Error(w, err.Error(), http.StatusForbidden)
		return
	}

	ok, err := strconv.ParseBool(deleteBucket)
	if err != nil {
		http.Error(w, err.Error(), http.StatusForbidden)
		return
	}
	if ok {
		if err = c.kubeClientSet.CoreV1().Services(namespace).Delete(r.Context(), bucket, metav1.DeleteOptions{}); err != nil {
			klog.Errorf("failed to delete service:%s for tenant:%s/%s, err:%s", name, namespace, name, err)
			http.Error(w, err.Error(), http.StatusBadRequest)
			return
		}
		return
	}

	// Find the tenant
	tenant, err := c.minioClientSet.MinioV2().Tenants(namespace).Get(r.Context(), name, metav1.GetOptions{})
	if err != nil {
		klog.Errorf("Unable to lookup tenant:%s/%s for the bucket:%s request. err:%s", namespace, name, bucket, err)
		http.Error(w, err.Error(), http.StatusBadRequest)
		return
	}

	tenant.EnsureDefaults()

	// Validate the MinIO Tenant
	if err = tenant.Validate(); err != nil {
		http.Error(w, err.Error(), http.StatusForbidden)
		return
	}
	ok, error := validateBucketName(bucket)
	if !ok {
		http.Error(w, error.Error(), http.StatusBadRequest)
		return
	}
	// Create the service for the bucket name
	service := services.ServiceForBucket(tenant, bucket)
	_, err = c.kubeClientSet.CoreV1().Services(namespace).Create(r.Context(), service, metav1.CreateOptions{})
	if err != nil && k8serrors.IsAlreadyExists(err) {
		klog.Infof("Bucket:%s already exists for tenant:%s/%s err:%s ", bucket, namespace, name, err)
		// This might be a previously failed bucket creation. The service is expected to the be the same as the one
		// already in place so clear the error.
		err = nil
	}
	if err != nil {
		klog.Errorf("Unable to create service for tenant:%s/%s for the bucket:%s request. err:%s", namespace, name, bucket, err)
		http.Error(w, err.Error(), http.StatusBadRequest)
		return
	}
}

func validateBucketName(bucket string) (bool, error) {
	// Additional check on top of existing checks done by minio due to limitation of service creation in k8s
	if strings.Contains(bucket, ".") {
		return false, fmt.Errorf("invalid bucket name: . in bucket name: %s", bucket)
	}
	return true, nil
<<<<<<< HEAD
}

// GetenvHandler - GET /webhook/v1/getenv/{namespace}/{name}?key={env}
func (c *Controller) GetenvHandler(w http.ResponseWriter, r *http.Request) {
	vars := mux.Vars(r)
	namespace := vars["namespace"]
	name := vars["name"]
	key := vars["key"]

	secret, err := c.kubeClientSet.CoreV1().Secrets(namespace).Get(r.Context(),
		miniov2.WebhookSecret, metav1.GetOptions{})
	if err != nil {
		http.Error(w, err.Error(), http.StatusForbidden)
		return
	}

	if err = c.validateRequest(r, secret); err != nil {
		http.Error(w, err.Error(), http.StatusForbidden)
		return
	}

	// Get the Tenant resource with this namespace/name
	tenant, err := c.minioClientSet.MinioV2().Tenants(namespace).Get(context.Background(), name, metav1.GetOptions{})
	if err != nil {
		if k8serrors.IsNotFound(err) {
			// The Tenant resource may no longer exist, in which case we stop processing.
			http.Error(w, fmt.Sprintf("Tenant '%s' in work queue no longer exists", key), http.StatusNotFound)
			return
		}
		http.Error(w, err.Error(), http.StatusForbidden)
		return
	}

	tenant.EnsureDefaults()

	// Validate the MinIO Tenant
	if err = tenant.Validate(); err != nil {
		http.Error(w, err.Error(), http.StatusForbidden)
		return
	}
	// correct all statefulset names by loading them, this will fix their name on the tenant pool names
	_, err = c.getAllSSForTenant(tenant)
	if err != nil {
		http.Error(w, err.Error(), http.StatusForbidden)
		return
	}

	switch key {
	case envMinIOArgs:
		args := strings.Join(statefulsets.GetContainerArgs(tenant, c.hostsTemplate), " ")
		klog.Infof("%s value is %s", key, args)

		_, _ = w.Write([]byte(args))
		w.(http.Flusher).Flush()
	case envMinIOServiceTarget:
		schema := "https"
		if !isOperatorTLS() {
			schema = "http"
		}
		target := fmt.Sprintf("%s://%s:%s%s/%s/%s",
			schema,
			fmt.Sprintf("operator.%s.svc.%s",
				miniov2.GetNSFromFile(),
				miniov2.GetClusterDomain()),
			miniov2.WebhookDefaultPort,
			miniov2.WebhookAPIBucketService,
			tenant.Namespace,
			tenant.Name)
		klog.Infof("%s value is %s", key, target)

		_, _ = w.Write([]byte(target))
	default:
		http.Error(w, fmt.Sprintf("%s env key is not supported yet", key), http.StatusBadRequest)
		return
	}
}

// AssumeRoleWithWebIdentityHandler - POST /sts/{tenantNamespace}
// AssumeRoleWithWebIdentity - implementation of AWS STS API.
// Authenticates a Kubernetes Service accounts using a JWT Token
// Evalues a PolicyBinding CRD as Mapping of the Minio Policies that the ServiceAccount can assume on a minio tenant
// Eg:-
// $ curl -k -X POST https://operator:9443/sts/{tenantNamespace} -d "Action=AssumeRoleWithWebIdentity&WebIdentityToken=<jwt>" -H "Content-Type: application/x-www-form-urlencoded"
func (c *Controller) AssumeRoleWithWebIdentityHandler(w http.ResponseWriter, r *http.Request) {
	routerVars := mux.Vars(r)
	tenantNamespace := ""
	tenantNamespace, err := xhttp.UnescapeQueryPath(routerVars["tenantNamespace"])

	reqInfo := ReqInfo{
		RequestID:       w.Header().Get(AmzRequestID),
		RemoteHost:      xhttp.GetSourceIPFromHeaders(r),
		Host:            r.Host,
		UserAgent:       r.UserAgent(),
		API:             webIdentity,
		TenantNamespace: tenantNamespace,
	}

	ctx := context.WithValue(r.Context(), contextLogKey, &reqInfo)

	if err != nil {
		writeSTSErrorResponse(ctx, w, true, ErrSTSInvalidParameterValue, fmt.Errorf("tenant namespace is missing"))
	}

	// Parse the incoming form data.
	if err := xhttp.ParseForm(r); err != nil {
		writeSTSErrorResponse(ctx, w, true, ErrSTSInvalidParameterValue, err)
		return
	}

	if r.Form.Get(stsVersion) != stsAPIVersion {
		err := fmt.Errorf("invalid STS API version %s, expecting %s", r.Form.Get("Version"), stsAPIVersion)
		writeSTSErrorResponse(ctx, w, true, ErrSTSMissingParameter, err)
		return
	}

	action := r.Form.Get(stsAction)
	switch action {
	// For now we only do WebIdentity, leaving it in case we want to implement certificate authentication
	case webIdentity:
	default:
		writeSTSErrorResponse(ctx, w, true, ErrSTSInvalidParameterValue, fmt.Errorf("unsupported action %s", action))
		return
	}

	token := strings.TrimSpace(r.Form.Get(stsWebIdentityToken))

	if token == "" {
		writeSTSErrorResponse(ctx, w, true, ErrSTSMissingParameter, fmt.Errorf("missing %s", stsWebIdentityToken))
		return
	}

	// roleArn is ignored
	// roleArn := strings.TrimSpace(r.Form.Get(stsRoleArn))

	// VALIDATE JWT
	accessToken := r.Form.Get(stsWebIdentityToken)

	saAuthResult, err := c.ValidateServiceAccountJWT(&ctx, accessToken)
	if err != nil {
		writeSTSErrorResponse(ctx, w, true, ErrSTSInvalidIdentityToken, err)
		return
	}

	if !saAuthResult.Status.Authenticated {
		writeSTSErrorResponse(ctx, w, true, ErrSTSAccessDenied, fmt.Errorf("access denied: Invalid Token"))
		return
	}
	pbs, err := c.minioClientSet.StsV1beta1().PolicyBindings(tenantNamespace).List(ctx, metav1.ListOptions{})
	if err != nil {
		writeSTSErrorResponse(ctx, w, true, ErrSTSInternalError, fmt.Errorf("error obtaining PolicyBindings: %s", err))
		return
	}

	chunks := strings.Split(strings.Replace(saAuthResult.Status.User.Username, "system:serviceaccount:", "", -1), ":")
	// saNamespace Service account Namespace
	saNamespace := chunks[0]
	// saName service account username
	saName := chunks[1]
	// Authorized PolicyBindings for the Service Account
	// Need to optimize it with a Cache (probably)
	policyBindings := []v1beta1.PolicyBinding{}
	for _, pb := range pbs.Items {
		if pb.Spec.Application.Namespace == saNamespace && pb.Spec.Application.ServiceAccount == saName {
			policyBindings = append(policyBindings, pb)
		}
	}

	if len(policyBindings) == 0 {
		writeSTSErrorResponse(ctx, w, true, ErrSTSAccessDenied, fmt.Errorf("service Account '%s' is not granted to AssumeRole in any Tenant", saAuthResult.Status.User.Username))
		return
	}

	tenants, err := c.minioClientSet.MinioV2().Tenants(tenantNamespace).List(ctx, metav1.ListOptions{})
	if err != nil || len(tenants.Items) == 0 {
		writeSTSErrorResponse(ctx, w, true, ErrSTSInvalidParameterValue, fmt.Errorf("no Tenants available in the namespace '%s'", tenantNamespace))
		return
	}

	// Only one tenant is allowed in a single namespace, gathering the first tenant in the list
	tenant := tenants.Items[0]

	// Session Policy
	sessionPolicyStr := r.Form.Get(stsPolicy)
	// The plain text that you use for both inline and managed session
	// policies shouldn't exceed 2048 characters.
	if len(sessionPolicyStr) > 2048 {
		writeSTSErrorResponse(ctx, w, true, ErrSTSPackedPolicyTooLarge, fmt.Errorf("session policy should not exceed 2048 characters"))
		return
	}

	if len(sessionPolicyStr) > 0 {
		sessionPolicy, err := iampolicy.ParseConfig(bytes.NewReader([]byte(sessionPolicyStr)))
		if err != nil {
			writeSTSErrorResponse(ctx, w, true, ErrSTSMalformedPolicyDocument, err)
			return
		}

		// Version in policy must not be empty
		if sessionPolicy.Version == "" {
			writeSTSErrorResponse(ctx, w, true, ErrSTSInvalidParameterValue, fmt.Errorf("invalid session policy version"))
			return
		}
	}

	durationStr := r.Form.Get(stsDurationSeconds)
	duration, err := strconv.Atoi(durationStr)
	if err != nil {
		writeSTSErrorResponse(ctx, w, true, ErrSTSInvalidParameterValue, fmt.Errorf("invalid token expiry"))
	}

	if duration < 900 || duration > 31536000 {
		writeSTSErrorResponse(ctx, w, true, ErrSTSInvalidParameterValue, fmt.Errorf("invalid token expiry: min 900s, max 31536000s"))
	}

	stsCredentials, err := AssumeRole(ctx, c, &tenant, sessionPolicyStr, duration)
	if err != nil {
		writeSTSErrorResponse(ctx, w, true, ErrSTSInternalError, err)
	}

	assumeRoleResponse := &AssumeRoleWithWebIdentityResponse{
		Result: WebIdentityResult{
			Credentials: Credentials{
				AccessKey:    stsCredentials.AccessKeyID,
				SecretKey:    stsCredentials.SecretAccessKey,
				SessionToken: stsCredentials.SessionToken,
			},
		},
	}

	assumeRoleResponse.ResponseMetadata.RequestID = w.Header().Get(AmzRequestID)
	writeSuccessResponseXML(w, xhttp.EncodeResponse(assumeRoleResponse))
=======
>>>>>>> 86e89650
}<|MERGE_RESOLUTION|>--- conflicted
+++ resolved
@@ -17,23 +17,16 @@
 package cluster
 
 import (
-<<<<<<< HEAD
 	"bytes"
 	"context"
-=======
->>>>>>> 86e89650
 	"fmt"
 	"net/http"
 	"strconv"
 	"strings"
 
-<<<<<<< HEAD
 	"github.com/minio/operator/pkg/apis/sts.min.io/v1beta1"
-	"github.com/minio/operator/pkg/resources/statefulsets"
 	iampolicy "github.com/minio/pkg/iam/policy"
 
-=======
->>>>>>> 86e89650
 	"github.com/gorilla/mux"
 	miniov2 "github.com/minio/operator/pkg/apis/minio.min.io/v2"
 	xhttp "github.com/minio/operator/pkg/internal"
@@ -130,82 +123,6 @@
 		return false, fmt.Errorf("invalid bucket name: . in bucket name: %s", bucket)
 	}
 	return true, nil
-<<<<<<< HEAD
-}
-
-// GetenvHandler - GET /webhook/v1/getenv/{namespace}/{name}?key={env}
-func (c *Controller) GetenvHandler(w http.ResponseWriter, r *http.Request) {
-	vars := mux.Vars(r)
-	namespace := vars["namespace"]
-	name := vars["name"]
-	key := vars["key"]
-
-	secret, err := c.kubeClientSet.CoreV1().Secrets(namespace).Get(r.Context(),
-		miniov2.WebhookSecret, metav1.GetOptions{})
-	if err != nil {
-		http.Error(w, err.Error(), http.StatusForbidden)
-		return
-	}
-
-	if err = c.validateRequest(r, secret); err != nil {
-		http.Error(w, err.Error(), http.StatusForbidden)
-		return
-	}
-
-	// Get the Tenant resource with this namespace/name
-	tenant, err := c.minioClientSet.MinioV2().Tenants(namespace).Get(context.Background(), name, metav1.GetOptions{})
-	if err != nil {
-		if k8serrors.IsNotFound(err) {
-			// The Tenant resource may no longer exist, in which case we stop processing.
-			http.Error(w, fmt.Sprintf("Tenant '%s' in work queue no longer exists", key), http.StatusNotFound)
-			return
-		}
-		http.Error(w, err.Error(), http.StatusForbidden)
-		return
-	}
-
-	tenant.EnsureDefaults()
-
-	// Validate the MinIO Tenant
-	if err = tenant.Validate(); err != nil {
-		http.Error(w, err.Error(), http.StatusForbidden)
-		return
-	}
-	// correct all statefulset names by loading them, this will fix their name on the tenant pool names
-	_, err = c.getAllSSForTenant(tenant)
-	if err != nil {
-		http.Error(w, err.Error(), http.StatusForbidden)
-		return
-	}
-
-	switch key {
-	case envMinIOArgs:
-		args := strings.Join(statefulsets.GetContainerArgs(tenant, c.hostsTemplate), " ")
-		klog.Infof("%s value is %s", key, args)
-
-		_, _ = w.Write([]byte(args))
-		w.(http.Flusher).Flush()
-	case envMinIOServiceTarget:
-		schema := "https"
-		if !isOperatorTLS() {
-			schema = "http"
-		}
-		target := fmt.Sprintf("%s://%s:%s%s/%s/%s",
-			schema,
-			fmt.Sprintf("operator.%s.svc.%s",
-				miniov2.GetNSFromFile(),
-				miniov2.GetClusterDomain()),
-			miniov2.WebhookDefaultPort,
-			miniov2.WebhookAPIBucketService,
-			tenant.Namespace,
-			tenant.Name)
-		klog.Infof("%s value is %s", key, target)
-
-		_, _ = w.Write([]byte(target))
-	default:
-		http.Error(w, fmt.Sprintf("%s env key is not supported yet", key), http.StatusBadRequest)
-		return
-	}
 }
 
 // AssumeRoleWithWebIdentityHandler - POST /sts/{tenantNamespace}
@@ -362,6 +279,4 @@
 
 	assumeRoleResponse.ResponseMetadata.RequestID = w.Header().Get(AmzRequestID)
 	writeSuccessResponseXML(w, xhttp.EncodeResponse(assumeRoleResponse))
-=======
->>>>>>> 86e89650
 }