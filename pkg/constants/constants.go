/*
 * Copyright (C) 2019, MinIO, Inc.
 *
 * This code is free software: you can redistribute it and/or modify
 * it under the terms of the GNU Affero General Public License, version 3,
 * as published by the Free Software Foundation.
 *
 * This program is distributed in the hope that it will be useful,
 * but WITHOUT ANY WARRANTY; without even the implied warranty of
 * MERCHANTABILITY or FITNESS FOR A PARTICULAR PURPOSE. See the
 * GNU Affero General Public License for more details.
 *
 * You should have received a copy of the GNU Affero General Public License, version 3,
 * along with this program.  If not, see <http://www.gnu.org/licenses/>
 *
 */

package constants

import (
	"crypto/elliptic"
	"time"

	appsv1 "k8s.io/api/apps/v1"
)

// InstanceLabel is applied to all components of a MinIOInstance cluster
const InstanceLabel = "v1beta1.min.io/instance"

// MinIOOperatorVersionLabel denotes the version of the MinIOInstance operator
// running in the cluster.
const MinIOOperatorVersionLabel = "v1beta1.min.io/version"

// MinIOPort specifies the default MinIOInstance port number.
const MinIOPort = 9000

// MinIOVolumeName specifies the default volume name for MinIO volumes
const MinIOVolumeName = "export"

// MinIOVolumeMountPath specifies the default mount path for MinIO volumes
const MinIOVolumeMountPath = "/export"

// MinIOVolumeSubPath specifies the default sub path under mount path
const MinIOVolumeSubPath = ""

// DefaultMinIOImage specifies the default MinIO Docker hub image
const DefaultMinIOImage = "minio/minio:RELEASE.2020-04-15T00-39-01Z"

// MinIOServerName specifies the default container name for MinIOInstance
const MinIOServerName = "minio"

// DefaultMinIOAccessKey specifies default access key for MinIOInstance
const DefaultMinIOAccessKey = "AKIAIOSFODNN7EXAMPLE"

// DefaultMinIOSecretKey specifies default secret key for MinIOInstance
const DefaultMinIOSecretKey = "wJalrXUtnFEMIK7MDENGbPxRfiCYEXAMPLEKEY"

// DefaultPodManagementPolicy specifies default pod management policy as expllained here
// https://kubernetes.io/docs/concepts/workloads/controllers/statefulset/#pod-management-policies
const DefaultPodManagementPolicy = appsv1.ParallelPodManagement

// DefaultUpdateStrategy specifies default pod update policy as explained here
// https://kubernetes.io/docs/concepts/workloads/controllers/statefulset/#update-strategies
const DefaultUpdateStrategy = "RollingUpdate"

<<<<<<< HEAD
// DefaultClusterDomain specifies the default cluster domain if not specified otherwise
const DefaultClusterDomain = "cluster.local"
=======
// DefaultImagePullPolicy specifies the policy to image pulls
const DefaultImagePullPolicy = "Always"
>>>>>>> 465da330

// HeadlessServiceNameSuffix specifies the suffix added to MinIOInstance name to create a headless service
const HeadlessServiceNameSuffix = "-hl-svc"

// CSRNameSuffix specifies the suffix added to MinIOInstance name to create a CSR
const CSRNameSuffix = "-csr"

// Auto TLS related constants

// DefaultEllipticCurve specifies the default elliptic curve to be used for key generation
var DefaultEllipticCurve = elliptic.P256()

// DefaultOrgName specifies the default Org name to be used in automatic certificate generation
var DefaultOrgName = []string{"Acme Co"}

// DefaultQueryInterval specifies the interval between each query for CSR Status
var DefaultQueryInterval = time.Second * 5

// DefaultQueryTimeout specifies the timeout for query for CSR Status
var DefaultQueryTimeout = time.Minute * 20

// TLSSecretSuffix is the suffix applied to MinIOInstance name to create the TLS secret
var TLSSecretSuffix = "-tls"

// DefaultServers specifies the default MinIO replicas to use for distributed deployment if not specified explicitly by user
const DefaultServers = 1

// DefaultVolumesPerServer specifies the default number of volumes per MinIO instance
const DefaultVolumesPerServer = 1

// DefaultZoneName specifies the default zone name
const DefaultZoneName = "zone-0"<|MERGE_RESOLUTION|>--- conflicted
+++ resolved
@@ -63,13 +63,11 @@
 // https://kubernetes.io/docs/concepts/workloads/controllers/statefulset/#update-strategies
 const DefaultUpdateStrategy = "RollingUpdate"
 
-<<<<<<< HEAD
 // DefaultClusterDomain specifies the default cluster domain if not specified otherwise
 const DefaultClusterDomain = "cluster.local"
-=======
+
 // DefaultImagePullPolicy specifies the policy to image pulls
 const DefaultImagePullPolicy = "Always"
->>>>>>> 465da330
 
 // HeadlessServiceNameSuffix specifies the suffix added to MinIOInstance name to create a headless service
 const HeadlessServiceNameSuffix = "-hl-svc"
